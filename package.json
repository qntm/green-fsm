--- conflicted
+++ resolved
@@ -11,13 +11,8 @@
   "main": "src/main.js",
   "devDependencies": {
     "c8": "^7.10.0",
-<<<<<<< HEAD
-    "mocha": "^9.2.0",
+    "mocha": "^10.0.0",
     "standard": "^17.0.0"
-=======
-    "mocha": "^10.0.0",
-    "standard": "^16.0.1"
->>>>>>> 5d421bdb
   },
   "scripts": {
     "mocha": "c8 --100 mocha",
